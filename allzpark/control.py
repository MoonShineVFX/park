--- conflicted
+++ resolved
@@ -228,7 +228,7 @@
         state = State(self, storage, parent_environ)
 
         models = {
-            "apps": model.ApplicationModel(self),
+            "apps": model.ApplicationModel(),
             "profileVersions": QtCore.QStringListModel(),
 
             # Docks
@@ -1184,12 +1184,6 @@
                                                    app_package.name,
                                                    mode="Patch")
 
-<<<<<<< HEAD
-                    # update context key `app_request` if patched
-                    for pkg in context.resolved_packages or []:
-                        if pkg.name == app_package.name:
-                            app_request = "%s==%s" % (pkg.name, pkg.version)
-=======
                 # To avoid application selection change on patched or
                 # set back to default:
                 #   1. update context key `app_request`, and
@@ -1201,7 +1195,6 @@
                             if pkg.name == current_app:
                                 self._state.store("startupApplication",
                                                   app_request)
->>>>>>> b078215f
                             break
 
                 contexts[app_request] = context
