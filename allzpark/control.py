--- conflicted
+++ resolved
@@ -1011,34 +1011,6 @@
         # Each app has a unique context relative the current profile
         # Find it, and keep track of it.
 
-        # Resolve profile
-
-        with util.timing() as t:
-            variants = list(profile.iter_variants())
-            profile_variant = variants[0]
-
-            if len(variants) > 1:
-                # Unsure of whether this is desirable. It would enable
-                # a profile per platform, or potentially other kinds
-                # of special-purpose situations. If you see this,
-                # and want this, submit an issue with your use case!
-                self.warning(
-                    "Profiles with multiple variants are unsupported. "
-                    "Using first found: %s" % profile_variant
-                )
-
-            qualified_profile_name = profile_variant.qualified_package_name
-            profile_request = [qualified_profile_name]
-            self.debug("Resolving request: %s" % qualified_profile_name)
-
-            # Before resolving apps, need to know whether this profile can
-            # be resolved or not.
-            self.env(profile_request)
-
-        self.debug("Resolved profile context in %.2f seconds" % t.duration)
-
-        # Resolve app with profile
-
         apps = []
         _apps = allzparkconfig.applications
 
@@ -1081,34 +1053,36 @@
                 if package_filter.excludes(app_package):
                     continue
 
+                variants = list(profile.iter_variants())
+                variant = variants[0]
+
+                if len(variants) > 1:
+                    # Unsure of whether this is desirable. It would enable
+                    # a profile per platform, or potentially other kinds
+                    # of special-purpose situations. If you see this,
+                    # and want this, submit an issue with your use case!
+                    self.warning(
+                        "Profiles with multiple variants are unsupported. "
+                        "Using first found: %s" % variant
+                    )
+
                 app_request = "%s==%s" % (app_package.name,
                                           app_package.version)
 
-                request = [qualified_profile_name, app_request]
+                request = [variant.qualified_package_name, app_request]
                 self.debug("Resolving request: %s" % " ".join(request))
 
-                try:
-                    context = self.env(request)
-                except rez.PackageFamilyNotFoundError as err:
-                    self.error("Resolve failed: %s" % str(err))
-                    context = model.BrokenContext(app_package.name,
-                                                  request)
+                context = self.env(request)
 
                 if context.success and patch:
-                    self.debug("Patching request: %s" % " ".join(patch))
+                    self.debug("Patching request: %s" % " ".join(request))
                     request = context.get_patched_request(patch)
-
-                    try:
-                        context = self.env(
-                            request,
-                            use_filter=self._state.retrieve(
-                                "patchWithFilter", False
-                            )
+                    context = self.env(
+                        request,
+                        use_filter=self._state.retrieve(
+                            "patchWithFilter", False
                         )
-                    except rez.PackageFamilyNotFoundError as err:
-                        self.error("Patch failed: %s" % str(err))
-                        context = model.BrokenContext(app_package.name,
-                                                      request)
+                    )
 
                 contexts[app_request] = context
 
@@ -1282,14 +1256,8 @@
             "command": self.cmd,
             "stdout": subprocess.PIPE,
             "stderr": subprocess.PIPE,
-<<<<<<< HEAD
-            "parent_environ": None,
-            "startupinfo": startupinfo,
-            "universal_newlines": True,
-=======
             "parent_environ": self.environ or None,
             "startupinfo": startupinfo
->>>>>>> 94b04c64
         }
         if rez.project == "rez":
             # bleeding-rez adds `universal_newlines=True` when spawning shell,
@@ -1300,18 +1268,7 @@
             kwargs["encoding"] = allzparkconfig.subprocess_encoding()
             kwargs["errors"] = allzparkconfig.unicode_decode_error_handler()
 
-<<<<<<< HEAD
-        if self.environ:
-            # Inject user environment
-            #
-            # NOTE: Rez takes precedence on environment, so a user
-            # cannot edit the environment in such a way that packages break.
-            # However it also means it cannot edit variables also edited
-            # by a package. Win some lose some
-            kwargs["parent_environ"] = dict(os.environ, **self.environ)
-=======
         context = self.context
->>>>>>> 94b04c64
 
         try:
             self.popen = context.execute_shell(**kwargs)
@@ -1335,17 +1292,10 @@
     def listen_on_stdout(self):
         self._running = True
         for line in iter(self.popen.stdout.readline, ""):
-            if not line:
-                continue
-
             self.stdout.emit(line.rstrip())
-
         self._running = False
         self.killed.emit()
 
     def listen_on_stderr(self):
         for line in iter(self.popen.stderr.readline, ""):
-            if not line:
-                continue
-
             self.stderr.emit(line.rstrip())