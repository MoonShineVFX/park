"""The view may access a controller, but not vice versa"""

import os
import logging

from itertools import chain
from functools import partial
from collections import OrderedDict as odict

from .vendor.Qt import QtWidgets, QtCore, QtGui
from .vendor import qargparse
from .version import version
from . import resources as res, dock, model
from . import allzparkconfig, delegates

px = res.px


class Applications(dock.SlimTableView):

<<<<<<< HEAD
    def __init__(self, ctrl, parent=None):
        super(Applications, self).__init__(parent)
        self.setItemDelegate(delegates.Package(ctrl, self))
        self.setEditTriggers(self.EditKeyPressed)
=======
    def __init__(self, parent=None):
        super(Applications, self).__init__(parent)
        self._selected_app_ok = False

    def on_state_appfailed(self):
        self._selected_app_ok = False

    def on_state_appok(self):
        self._selected_app_ok = True

    def is_selected_app_ok(self):
        return self._selected_app_ok
>>>>>>> 5757740a


class Window(QtWidgets.QMainWindow):
    title = "Allzpark %s" % version

    def __init__(self, ctrl, parent=None):
        super(Window, self).__init__(parent)
        self.setWindowTitle(self.title)
        self.setAttribute(QtCore.Qt.WA_StyledBackground)
        self.setWindowIcon(QtGui.QIcon(res.find("Logo_64.png")))

        self._count = 0

        pages = odict((
            ("home", QtWidgets.QWidget()),

            # Pages matching a particular state
            ("booting", QtWidgets.QWidget()),
            ("loading", QtWidgets.QWidget()),
            ("errored", QtWidgets.QWidget()),
            ("noapps", QtWidgets.QWidget()),
            ("noprofiles", QtWidgets.QWidget()),
        ))

        panels = {
            "pages": QtWidgets.QStackedWidget(),
            "header": QtWidgets.QWidget(),
            "body": QtWidgets.QWidget(),
            "footer": QtWidgets.QWidget(),
        }

        widgets = {
            "bootMessage": QtWidgets.QLabel("Loading.."),
            "loadingMessage": QtWidgets.QLabel("Loading"),
            "errorMessage": QtWidgets.QLabel("Uh oh..<br>"
                                             "See Console for details"),
            "noappsMessage": QtWidgets.QTextBrowser(),
            "noprofileMessage": QtWidgets.QLabel("No profiles was found"),
            "pkgnotfoundMessage": QtWidgets.QLabel(
                "One or more packages could not be found"
            ),

            # Header
            "logo": QtWidgets.QToolButton(),
            "appVersion": QtWidgets.QLabel(version),

<<<<<<< HEAD
            "apps": Applications(ctrl),
=======
            "apps": Applications(),
>>>>>>> 5757740a
            "fullCommand": FullCommand(ctrl),

            # Error page
            "continue": QtWidgets.QPushButton("Continue"),
            "reset": QtWidgets.QPushButton("Reset"),

            "leftToggles": QtWidgets.QWidget(),
            "dockToggles": QtWidgets.QWidget(),

            "stateIndicator": StateIndicator(),
            "commandIndicator": CommandIndicator(),
        }

        # The order is reflected in the UI
        docks = odict((
            ("profiles", dock.Profiles(ctrl)),
            ("app", dock.App(ctrl)),
            ("packages", dock.Packages(ctrl)),
            ("context", dock.Context(ctrl)),
            ("environment", dock.Environment(ctrl)),
            ("console", dock.Console()),
            ("commands", dock.Commands()),
            ("preferences", dock.Preferences(self, ctrl)),
        ))

        # Expose to CSS
        for name, widget in chain(panels.items(),
                                  widgets.items(),
                                  pages.items()):
            widget.setAttribute(QtCore.Qt.WA_StyledBackground)
            widget.setObjectName(name)

        self.setCentralWidget(panels["pages"])

        # Add header to top-most portion of GUI above movable docks
        toolbar = self.addToolBar("header")
        toolbar.setObjectName("Header")
        toolbar.addWidget(panels["header"])
        toolbar.setMovable(False)

        # Fill horizontal space
        panels["header"].setSizePolicy(QtWidgets.QSizePolicy.Expanding,
                                       QtWidgets.QSizePolicy.Preferred)

        for page in pages.values():
            panels["pages"].addWidget(page)

        # Layout
        layout = QtWidgets.QGridLayout(pages["home"])
        layout.setContentsMargins(0, 0, 0, 0)
        layout.setSpacing(0)
        layout.addWidget(panels["body"], 1, 0)

        layout = QtWidgets.QVBoxLayout(pages["booting"])
        layout.addWidget(QtWidgets.QWidget(), 1)
        layout.addWidget(widgets["bootMessage"], 0, QtCore.Qt.AlignHCenter)
        layout.addWidget(QtWidgets.QWidget(), 1)

        layout = QtWidgets.QVBoxLayout(pages["loading"])
        layout.addWidget(QtWidgets.QWidget(), 1)
        layout.addWidget(widgets["loadingMessage"], 0, QtCore.Qt.AlignHCenter)
        layout.addWidget(QtWidgets.QWidget(), 1)

        layout = QtWidgets.QVBoxLayout(pages["errored"])
        layout.addWidget(QtWidgets.QWidget(), 1)
        layout.addWidget(widgets["errorMessage"], 0, QtCore.Qt.AlignHCenter)
        layout.addWidget(widgets["continue"], 0, QtCore.Qt.AlignHCenter)
        layout.addWidget(widgets["reset"], 0, QtCore.Qt.AlignHCenter)
        layout.addWidget(QtWidgets.QWidget(), 1)

        layout = QtWidgets.QVBoxLayout(pages["noapps"])
        layout.setContentsMargins(0, 0, 0, 0)
        layout.setSpacing(0)
        layout.addWidget(widgets["noappsMessage"], 0)

        layout = QtWidgets.QVBoxLayout(pages["noprofiles"])
        layout.setContentsMargins(0, 0, 0, 0)
        layout.setSpacing(0)
        layout.addWidget(QtWidgets.QWidget(), 1)
        layout.addWidget(widgets["noprofileMessage"], 0, QtCore.Qt.AlignHCenter)
        layout.addWidget(QtWidgets.QWidget(), 1)

        #  _______________________________________________________
        # |          |         |         |               |        |
        # |   logo   | profile |---------|               |--------|
        # |__________|_________|_________|_______________|________|
        #

        layout = QtWidgets.QGridLayout(panels["header"])
        layout.setHorizontalSpacing(px(10))
        layout.setVerticalSpacing(0)

        def addColumn(widgets, *args, **kwargs):
            """Convenience function for adding columns to GridLayout"""
            addColumn.row = getattr(addColumn, "row", -1)
            addColumn.row += kwargs.get("offset", 1)

            for row, widget in enumerate(widgets):
                layout.addWidget(widget, row, addColumn.row, *args)

            if kwargs.get("stretch"):
                layout.setColumnStretch(addColumn.row, kwargs["stretch"])

        addColumn([widgets["leftToggles"]], 2, 1)
        addColumn([QtWidgets.QWidget()], stretch=2)
        addColumn([widgets["dockToggles"]], 2, 1)
        addColumn([QtWidgets.QWidget()], stretch=2)

        addColumn([QtWidgets.QLabel("allzpark"),
                   widgets["appVersion"]])
        addColumn([widgets["logo"]], 2, 1)

        _layouts = dict()
        _layouts["left"] = QtWidgets.QHBoxLayout(widgets["leftToggles"])
        _layouts["dock"] = QtWidgets.QHBoxLayout(widgets["dockToggles"])
        for _layout in _layouts.values():
            _layout.setContentsMargins(0, 0, 0, 0)
            _layout.setSpacing(0)

        for name, widget in docks.items():
            has_menu = hasattr(widget, "on_context_menu")
            BtnCls = (dock.PushButtonWithMenu
                      if has_menu else QtWidgets.QPushButton)
            toggle = BtnCls()
            toggle.setSizePolicy(QtWidgets.QSizePolicy.Expanding,
                                 QtWidgets.QSizePolicy.Expanding)
            toggle.setObjectName(name + "Toggle")
            toggle.setCheckable(True)
            toggle.setFlat(True)
            toggle.setProperty("type", "toggle")
            toggle.setIcon(res.icon(widget.icon))
            toggle.setIconSize(QtCore.QSize(px(32), px(32)))
            toggle.setToolTip("\n".join([
                type(widget).__name__, widget.__doc__ or ""]))

            def on_toggled(widget, toggle):
                widget.setVisible(toggle.isChecked())
                self.on_dock_toggled(widget, toggle.isChecked())

            def on_visible(widget, toggle, state):
                toggle.setChecked(widget.isVisible())

            toggle.clicked.connect(partial(on_toggled, widget, toggle))

            if has_menu:
                toggle.customContextMenuRequested.connect(
                    widget.on_context_menu(self))

            # Store reference for showEvent
            widget.toggle = toggle

            # Store reference for update_advanced_controls
            toggle.dock = widget

            # Create two-way connection; when widget is programatically
            # closed, or closed by other means, update toggle to reflect this.
            widget.visibilityChanged.connect(
                partial(on_visible, widget, toggle))

            # Forward any messages
            widget.message.connect(self.tell)

            _section = "left" if name == "profiles" else "dock"
            _layouts[_section].addWidget(toggle)

        layout = QtWidgets.QVBoxLayout(panels["body"])
        layout.setSpacing(0)
        layout.setContentsMargins(1, 0, 1, 0)
        layout.addWidget(widgets["apps"])
        layout.addWidget(widgets["fullCommand"])

        status_bar = self.statusBar()
        status_bar.addPermanentWidget(widgets["commandIndicator"])
        status_bar.addPermanentWidget(widgets["stateIndicator"])

        # Setup
        css = "QWidget { border-image: url(%s); }"
        widgets["logo"].setStyleSheet(css % res.find("Logo_64"))

        widgets["noappsMessage"].setReadOnly(True)
        widgets["noappsMessage"].setOpenExternalLinks(True)

        widgets["logo"].setCursor(QtCore.Qt.PointingHandCursor)
        widgets["logo"].setToolTip(allzparkconfig.help_url)

        docks["profiles"].set_model(ctrl.models["profiles"],
                                    ctrl.models["profileVersions"])
        docks["packages"].set_model(ctrl.models["packages"])
        docks["context"].set_model(ctrl.models["context"])
        docks["environment"].set_model(ctrl.models["environment"],
                                       ctrl.models["parentenv"],
                                       ctrl.models["diagnose"])
        docks["commands"].set_model(ctrl.models["commands"])

        proxy_model = model.ProxyModel(ctrl.models["apps"])
        widgets["apps"].setModel(proxy_model)

        widgets["errorMessage"].setAlignment(QtCore.Qt.AlignHCenter)

        widgets["logo"].clicked.connect(self.on_logo_clicked)

        docks["profiles"].profile_changed.connect(
            self.on_profilename_changed)
        docks["profiles"].profile_changed.connect(
            ctrl.models["profiles"].set_current)
        docks["profiles"].version_changed.connect(
            self.on_profileversion_changed)
        docks["profiles"].reset.connect(self.reset)

        widgets["reset"].clicked.connect(self.on_reset_clicked)
        widgets["continue"].clicked.connect(self.on_continue_clicked)
        widgets["apps"].activated.connect(self.on_app_clicked)
        widgets["apps"].customContextMenuRequested.connect(
            self.on_app_right_click)

        selection_model = widgets["apps"].selectionModel()
        selection_model.selectionChanged.connect(self.on_app_selection_changed)

        ctrl.models["apps"].modelReset.connect(self.on_apps_reset)
        ctrl.models["profiles"].modelReset.connect(
            self.on_profilename_reset)
        ctrl.models["profileVersions"].modelReset.connect(
            self.on_profileversion_reset)
        ctrl.resetted.connect(self.on_reset)
        ctrl.state_changed.connect(self.on_state_changed)
        ctrl.running_cmd_updated.connect(self.on_running_cmd_updated)
        ctrl.logged.connect(self.on_logged)
        ctrl.profile_changed.connect(self.on_profile_changed)
        ctrl.repository_changed.connect(self.on_repository_changed)
        ctrl.command_changed.connect(self.on_command_changed)
        ctrl.application_changed.connect(self.on_app_changed)

        self._pages = pages
        self._widgets = widgets
        self._panels = panels
        self._docks = docks
        self._ctrl = ctrl

        self.setup_docks()
        self.on_state_changed("booting")
        self.update_advanced_controls()
        self.setFocus()

        # Enable mouse tracking for tooltips
        QtWidgets.QApplication.instance().installEventFilter(self)

    def eventFilter(self, obj, event):
        """Forward tooltips to status bar whenever the mouse moves"""
        if event.type() == QtCore.QEvent.MouseMove:
            try:
                tooltip = obj.toolTip()

                # Some tooltips are multi-line, and the statusbar
                # typically ignores newlines and writes it all out
                # as one long line.
                tooltip = tooltip.splitlines()[0]

                self.statusBar().showMessage(tooltip, 2000)
            except (AttributeError, IndexError):
                self.statusBar().clearMessage()

        # Forward the event to subsequent listeners
        return False

    def createPopupMenu(self):
        """Disables default popup for QDockWidget and QToolBar"""

    def update_advanced_controls(self):
        shown = bool(self._ctrl.state.retrieve("showAdvancedControls"))
        self._widgets["fullCommand"].setVisible(shown)

        # Update dock toggles
        toggles = self._widgets["dockToggles"].layout()
        for index in range(toggles.count()):
            item = toggles.itemAt(index)
            widget = item.widget()
            dock = widget.dock

            visible = (not dock.advanced) or shown
            widget.setVisible(visible)

            if not visible:
                dock.hide()

    def setup_docks(self):
        for widget in self._docks.values():
            widget.hide()

        self.setTabPosition(QtCore.Qt.RightDockWidgetArea,
                            QtWidgets.QTabWidget.North)
        self.setTabPosition(QtCore.Qt.LeftDockWidgetArea,
                            QtWidgets.QTabWidget.North)

        docks = list(self._docks.values())

        area = QtCore.Qt.LeftDockWidgetArea
        profile = docks[0]
        self.addDockWidget(area, profile)

        area = QtCore.Qt.RightDockWidgetArea
        first = docks[1]
        self.addDockWidget(area, first)

        for widget in docks[2:]:
            if widget is first:
                continue

            self.addDockWidget(area, widget)
            self.tabifyDockWidget(first, widget)

    def reset(self):
        self._ctrl.reset()

    def on_reset(self):
        pass

    def on_command_changed(self, command):
        self._widgets["fullCommand"].setText(command)

    def on_command_copied(self, cmd):
        self.tell("Copied command '%s'" % cmd)

    def on_reset_clicked(self):
        self.reset()

    def on_continue_clicked(self):
        self._ctrl.state.to_ready()

    def on_app_right_click(self, position):
        view = self._widgets["apps"]
        index = view.indexAt(position)

        if not index.isValid():
            # Clicked outside any item
            return

        if not view.is_selected_app_ok():
            return

        model = index.model()
        tools = model.data(index, "tools")

        menu = dock.MenuWithTooltip(self)

        separator = QtWidgets.QWidgetAction(menu)
        separator.setDefaultWidget(QtWidgets.QLabel("Quick Launch"))
        menu.addAction(separator)

        def handle(action):
            tool = action.text()
            self._ctrl.launch(command=tool)

        for tool in tools:
            action = QtWidgets.QAction(tool, menu)
            action.triggered.connect(lambda _=False, a=action: handle(a))
            menu.addAction(action)

        menu.addSeparator()

        extras = (
            ["start cmd", "start powershell"]
            if os.name == "nt" else
            ["bash"]
        )

        for tool in extras:
            action = QtWidgets.QAction(tool, menu)
            action.triggered.connect(lambda _=False, a=action: handle(a))
            menu.addAction(action)

        menu.move(QtGui.QCursor.pos())
        menu.show()

    def on_setting_changed(self, argument):
        if isinstance(argument, qargparse.Button):
            if argument["name"] == "resetLayout":
                self.tell("Restoring layout..")
                geometry = self._ctrl.state.retrieve("default/geometry")
                window = self._ctrl.state.retrieve("default/windowState")
                self.restoreGeometry(geometry)
                self.restoreState(window)
            return

        key = argument["name"]
        value = argument.read()

        self.tell("Storing %s = %s" % (key, value))
        self._ctrl.state.store(argument["name"], argument.read())

        # Subsequent settings are stored to disk
        if key == "showAdvancedControls":
            self.update_advanced_controls()

        if key in ("showAllApps",
                   "showHiddenApps",
                   "patchWithFilter"):
            self._ctrl.reset()

        if key == "exclusionFilter":
            allzparkconfig.exclude_filter = value
            self._ctrl.reset()

        if key == "theme":
            user_css = self._ctrl.state.retrieve("userCss", "")
            self._originalcss = res.load_theme(value)
            self.setStyleSheet("\n".join([self._originalcss,
                                          res.format_stylesheet(user_css)]))

    def on_dock_toggled(self, dock, visible):
        """Make toggled dock the active dock"""

        if not visible:
            return

        # Handle the easy cases first
        app = QtWidgets.QApplication.instance()
        ctrl_held = app.keyboardModifiers() & QtCore.Qt.ControlModifier
        allow_multiple = bool(self._ctrl.state.retrieve("allowMultipleDocks"))

        if ctrl_held or not allow_multiple:
            ignore_allow_multiple = [
                # docks that are not restricted by this rule
                "profiles",
            ]

            for name, d in self._docks.items():
                if name in ignore_allow_multiple:
                    continue
                d.setVisible(d == dock)

            if len([d for d in self._docks.values() if d.isVisible()]) <= 1:
                # Only one or no visible dock
                return

        # Otherwise we'll want to make the newly visible dock the active tab.

        # Turns out to not be that easy
        # https://forum.qt.io/topic/42044/
        # tabbed-qdockwidgets-how-to-fetch-the-qwidgets-under-a-qtabbar/10

        # TabBar's are dynamically created as the user
        # moves docks around, and not all of them are
        # visible or in use at all times. (Poor garbage collection)
        bars = self.findChildren(QtWidgets.QTabBar, "")

        # The children of a QTabBar isn't the dock directly, but rather
        # the buttons in the tab, which are of type QToolButton.

        uid = dock.windowTitle()  # note: This must be unique

        # Find which tab is associated to this QDockWidget, if any
        def find_dock(bar):
            for index in range(bar.count()):
                if uid == bar.tabText(index):
                    return index

        for bar in bars:
            index = find_dock(bar)

            if index is not None:
                break
        else:
            # Dock isn't part of any tab and is directly visible
            return

        bar.setCurrentIndex(index)

    def on_profilename_clicked(self):
        pass

    def on_profilename_changed(self, profile):
        """User changed the profile"""
        self._ctrl.select_profile(profile)
        self._ctrl.state.store("startupProfile", profile)
        self.setFocus()

    def on_profileversion_changed(self, version):
        """User changed the profile version"""
        profile = self._ctrl.current_profile
        self._ctrl.select_profile(profile, version)
        self.setFocus()

    def on_logo_clicked(self):
        url = allzparkconfig.help_url
        QtGui.QDesktopServices.openUrl(QtCore.QUrl(url))

    def on_profile_changed(self, profile, version, refreshed=False):
        """Profile changed in the controller"""

        # Happens when editing requirements
        action = "Refreshing" if refreshed else "Changing"
        icon = res.find("Default_Profile")
        label = profile

        package = self._ctrl.state["rezProfiles"][profile][version]
        data = allzparkconfig.metadata_from_package(package)
        label = data["label"]

        # Facilitate overriding of icon via package metadata
        if data.get("icon"):
            try:
                values = {
                    "root": os.path.dirname(package.uri),
                    "width": px(32),
                    "height": px(32),
                }

                icon = data["icon"].format(**values).replace("\\", "/")

            except KeyError:
                self.tell("Misformatted %s.icon" % package.name)

            except TypeError:
                self.tell("Unsupported package repository "
                          "for icon of %s" % package.uri)

            except Exception:
                self.tell("Unexpected error coming from icon of %s"
                          % package.uri)

        self.tell("%s %s-%s" % (action, profile, version))
        self.setWindowTitle("%s  |  %s" % (label, self.title))

        profile_dock = self._docks["profiles"]
        profile_dock.update_current(profile, version, icon)

        toggle = profile_dock.toggle
        toggle.setIcon(res.icon(icon))

        # Determine aspect ratio
        height = px(32)
        pixmap = res.pixmap(icon)

        if pixmap.isNull():
            pixmap = res.pixmap("Default_Profile")

        pixmap = pixmap.scaledToHeight(height)
        width = pixmap.width()

        toggle.setIconSize(QtCore.QSize(width, height))
        toggle.setAutoFillBackground(True)

    def on_repository_changed(self):
        self.reset()

    def on_show_error(self):
        self._docks["console"].append(self._ctrl.current_error)
        self._docks["console"].raise_()

    def tell(self, message, level=logging.INFO):
        self._docks["console"].append(message, level)
        self.statusBar().showMessage(message, 2000)

    def on_logged(self, message, level):
        self._docks["console"].append(message, level)

    def on_running_cmd_updated(self, count):
        self._widgets["commandIndicator"].set_count(count)

    def on_state_changed(self, state):
        self.tell("State: %s" % state, logging.DEBUG)

        page = self._pages.get(str(state), self._pages["home"])
        page_name = page.objectName()
        self._panels["pages"].setCurrentWidget(page)

        for widget in self._docks.values():
            widget.setEnabled(True)

        if page_name == "home":
            self._widgets["apps"].setEnabled(state == "ready")

        elif page_name == "noapps":
            message = self._ctrl.state["error"]
            self._widgets["noappsMessage"].setText(message)

        elif page_name == "noprofiles":
            pass

        if state == "launching":
            self._docks["app"].setEnabled(False)

        if state == "loading":
            for widget in self._docks.values():
                widget.setEnabled(False)

        if state in ("pkgnotfound", "errored"):
            console = self._docks["console"]
            console.show()
            self.on_dock_toggled(console, visible=True)

            page = self._pages["errored"]
            self._panels["pages"].setCurrentWidget(page)
            self._widgets["apps"].setEnabled(False)
            self._docks["app"].on_state_appfailed()

        if state == "notresolved":
            pass

        if state == "appfailed":
            for k in ["app", "context", "packages", "environment"]:
                self._docks[k].on_state_appfailed()
            self._widgets["apps"].on_state_appfailed()

        if state == "appok":
            for k in ["app", "context", "packages", "environment"]:
                self._docks[k].on_state_appok()
            self._widgets["apps"].on_state_appok()

        self._widgets["stateIndicator"].set_status(str(state))
        self.update_advanced_controls()

    def on_launch_clicked(self):
        self._ctrl.launch()

    def on_profilename_reset(self):
        pass

    def on_profileversion_reset(self):
        pass

    def on_apps_reset(self):
        app = self._ctrl.state.retrieve("startupApplication")

        row = 0
        model = self._ctrl.models["apps"]

        if app:
            for row_ in range(model.rowCount()):
                index = model.index(row_, 0, QtCore.QModelIndex())
                name = model.data(index, "name")

                if app == name:
                    row = row_
                    self.tell("Using startup application %s" % name)
                    break

        self._widgets["apps"].selectRow(row)

    def on_app_clicked(self, index):
        """An app was double-clicked or Return was hit"""

        app = self._docks["app"]
        app.show()
        self.on_dock_toggled(app, visible=True)

        if index.column() == 1:
            self._widgets["apps"].edit(index)

    def on_app_selection_changed(self, selected, deselected):
        """The current app was changed

        Arguments:
            selected (QtCore.QItemSelection): ..
            deselected (QtCore.QItemSelection): ..

        """

        try:
            index = selected.indexes()[0]
        except IndexError:
            # No app was selected
            return

        model = index.model()
        app_request = model.data(index, "name")
        self._ctrl.select_application(app_request)

    def on_app_changed(self):
        selection_model = self._widgets["apps"].selectionModel()
        index = selection_model.selectedIndexes()[0]
        self._docks["app"].refresh(index)

    def showEvent(self, event):
        super(Window, self).showEvent(event)
        self._ctrl.state.store("default/geometry", self.saveGeometry())
        self._ctrl.state.store("default/windowState", self.saveState())

        if self._ctrl.state.retrieve("geometry"):
            self.tell("Restoring layout..", logging.DEBUG)
            self.restoreGeometry(self._ctrl.state.retrieve("geometry"))
            self.restoreState(self._ctrl.state.retrieve("windowState"))

    def closeEvent(self, event):
        self._ctrl.state.store("geometry", self.saveGeometry())
        self._ctrl.state.store("windowState", self.saveState())
        for timer in self._ctrl.timers.values():
            timer.stop()
        return super(Window, self).closeEvent(event)


class Indicator(QtWidgets.QWidget):
    """Status bar indicator base class"""

    def __init__(self, parent=None):
        super(Indicator, self).__init__(parent)
        widgets = {
            "icon": QtWidgets.QLabel(),
            "text": QtWidgets.QLabel(),
        }
        widgets["icon"].setObjectName("indicatorIcon")
        widgets["text"].setObjectName("indicatorText")

        layout = QtWidgets.QHBoxLayout(self)
        layout.setContentsMargins(4, 2, 4, 2)
        layout.addWidget(widgets["icon"])
        layout.addWidget(widgets["text"])

        self._widgets = widgets
        self._size = QtCore.QSize(px(12), px(12))

    def setToolTip(self, tip):
        for widget in self._widgets.values():
            widget.setToolTip(tip)
        super(Indicator, self).setToolTip(tip)


class StateIndicator(Indicator):

    def __init__(self, parent=None):
        super(StateIndicator, self).__init__(parent)

        icons = {
            "busy": res.icon("chat-square-dots-fill").pixmap(self._size),
            "ready": res.icon("check-circle-fill").pixmap(self._size),
            "error": res.icon("exclamation-circle-fill").pixmap(self._size),
        }
        self._icons = icons

    def set_status(self, status):
        if status in ["errored", "noapps", "noprofiles", "pkgnotfound"]:
            key = "error"
        elif status == "ready":
            key = "ready"
        else:
            key = "busy"

        self._widgets["icon"].setPixmap(self._icons[key])
        self._widgets["text"].setText(status)
        self.setToolTip("Current status: %s" % status)


class CommandIndicator(Indicator):

    def __init__(self, parent=None):
        super(CommandIndicator, self).__init__(parent)
        icon = res.icon("gear-fill")
        self._widgets["icon"].setPixmap(icon.pixmap(self._size))

    def set_count(self, count):
        self._widgets["text"].setText(str(count))
        self.setToolTip("%d running commands" % count)


class FullCommand(QtWidgets.QWidget):
    def __init__(self, ctrl, parent=None):
        super(FullCommand, self).__init__(parent)

        widgets = {
            "options": QtWidgets.QComboBox(),
            "text": QtWidgets.QLineEdit(),
        }

        layout = QtWidgets.QHBoxLayout(self)
        layout.setSpacing(0)
        layout.setContentsMargins(0, 0, 0, 0)
        layout.addWidget(widgets["options"])
        layout.addWidget(widgets["text"])

        up_icon = res.icon("Action_GoUp_3_Large_32.png")
        down_icon = res.icon("Action_GoDown_3_32.png")

        widgets["text"].setReadOnly(True)
        widgets["options"].addItem(up_icon, "Used Request")
        widgets["options"].addItem(down_icon, "Used Resolve")

        widgets["options"].currentIndexChanged.connect(self.on_option_changed)

        self._widgets = widgets
        self._ctrl = ctrl

        index = (
            0
            if ctrl.state.retrieve("serialisationMode") == "used_request"
            else 1
        )

        widgets["options"].setCurrentIndex(index)

    def setText(self, text):
        self._widgets["text"].setText(text)

    def on_option_changed(self, option):
        if option == 0:
            mode = "used_request"
            self._widgets["options"].setToolTip(
                "Used Request\n"
                "Use the final request made to Rez,\n"
                "excluding any indirect requirements."
            )
        else:
            mode = "used_resolve"
            self._widgets["options"].setToolTip(
                "Used Resolve\n"
                "Use the fully resolved list of packages,\n"
                "including packages that may not be suitable\n"
                "for another platform."
            )

        self._ctrl.update_command(mode)<|MERGE_RESOLUTION|>--- conflicted
+++ resolved
@@ -18,14 +18,10 @@
 
 class Applications(dock.SlimTableView):
 
-<<<<<<< HEAD
     def __init__(self, ctrl, parent=None):
         super(Applications, self).__init__(parent)
         self.setItemDelegate(delegates.Package(ctrl, self))
         self.setEditTriggers(self.EditKeyPressed)
-=======
-    def __init__(self, parent=None):
-        super(Applications, self).__init__(parent)
         self._selected_app_ok = False
 
     def on_state_appfailed(self):
@@ -36,7 +32,6 @@
 
     def is_selected_app_ok(self):
         return self._selected_app_ok
->>>>>>> 5757740a
 
 
 class Window(QtWidgets.QMainWindow):
@@ -83,11 +78,7 @@
             "logo": QtWidgets.QToolButton(),
             "appVersion": QtWidgets.QLabel(version),
 
-<<<<<<< HEAD
             "apps": Applications(ctrl),
-=======
-            "apps": Applications(),
->>>>>>> 5757740a
             "fullCommand": FullCommand(ctrl),
 
             # Error page
