
from tests import util


class TestApps(util.TestBase):

    def test_select_app(self):
        """Test app selecting behavior
        """
        util.memory_repository({
            "foo": {
                "1.0.0": {
                    "name": "foo",
                    "version": "1.0.0",
                    "requires": [
                        "~app_A",
                        "~app_B",
                    ],
                }
            },
            "app_A": {
                "1.0.0": {
                    "name": "app_A",
                    "version": "1.0.0",
                }
            },
            "app_B": {
                "1.0.0": {
                    "name": "app_B",
                    "version": "1.0.0",
                }
            },
        })
        self.ctrl_reset(["foo"])

        with self.wait_signal(self.ctrl.state_changed, "ready"):
            self.ctrl.select_profile("foo")

        env = self.ctrl.state["rezEnvirons"]

        # first app will be selected if no preference loaded
        self.assertEqual("app_A==1.0.0", self.ctrl.state["appRequest"])
        self.assertIn("app_A==1.0.0", env)
        self.assertNotIn("app_B==1.0.0", env)

        self.ctrl.select_application("app_B==1.0.0")

        self.assertEqual("app_B==1.0.0", self.ctrl.state["appRequest"])
        self.assertIn("app_A==1.0.0", env)
        self.assertIn("app_B==1.0.0", env)

    def test_app_environ(self):
        """Test resolved environment in each app
        """
        util.memory_repository({
            "foo": {
                "1.0.0": {
                    "name": "foo",
                    "version": "1.0.0",
                    "requires": [
                        "~app_A",
                        "~app_B",
                    ],
                    "commands": "env.FOO='BAR'"
                }
            },
            "app_A": {
                "1.0.0": {
                    "name": "app_A",
                    "version": "1.0.0",
                    "commands": "env.THIS_A='1'"
                }
            },
            "app_B": {
                "1.0.0": {
                    "name": "app_B",
                    "version": "1.0.0",
                    "commands": "env.THIS_B='1'"
                }
            },
        })
        self.ctrl_reset(["foo"])

        with self.wait_signal(self.ctrl.state_changed, "ready"):
            self.ctrl.select_profile("foo")

        env = self.ctrl.state["rezEnvirons"]

        for app_request in ["app_A==1.0.0", "app_B==1.0.0"]:
            self.ctrl.select_application(app_request)

        self.assertIn("app_A==1.0.0", env)
        self.assertIn("app_B==1.0.0", env)

        # profile env will apply to all apps
        self.assertIn("FOO", env["app_A==1.0.0"])
        self.assertIn("FOO", env["app_B==1.0.0"])
        self.assertEqual(env["app_A==1.0.0"]["FOO"], "BAR")
        self.assertEqual(env["app_B==1.0.0"]["FOO"], "BAR")

        self.assertIn("THIS_A", env["app_A==1.0.0"])
        self.assertNotIn("THIS_A", env["app_B==1.0.0"])

        self.assertIn("THIS_B", env["app_B==1.0.0"])
        self.assertNotIn("THIS_B", env["app_A==1.0.0"])

    def test_app_failed_independently_1(self):
        """Test app resolve failure doesn't fail whole profile"""
        util.memory_repository({
            "foo": {
                "1.0.0": {
                    "name": "foo",
                    "version": "1.0.0",
                    "requires": [
                        "anti_A",
                        "~app_A",  # fail by reduction
                        "~app_B",
                    ],
                },
            },
            "anti_A": {
                "1": {
                    "name": "anti_A",
                    "version": "1",
                    "requires": ["!app_A"],
                }
            },
            "app_A": {"1": {"name": "app_A", "version": "1"}},
            "app_B": {"1": {"name": "app_B", "version": "1"}},
        })
        self.ctrl_reset(["foo"])

        context_a = self.ctrl.state["rezContexts"]["app_A==1"]
        context_b = self.ctrl.state["rezContexts"]["app_B==1"]

        self.assertFalse(context_a.success)
        self.assertTrue(context_b.success)

    def test_app_failed_independently_2(self):
        """Test app missing doesn't fail whole profile"""
        util.memory_repository({
            "foo": {
                "1.0.0": {
                    "name": "foo",
                    "version": "1.0.0",
                    "requires": [
                        "~app_A",  # missing package family
                        "~app_B",
                    ],
                },
            },
            "app_B": {"1": {"name": "app_B", "version": "1"}},
        })
        self.ctrl_reset(["foo"])

        context_a = self.ctrl.state["rezContexts"]["app_A==None"]
        context_b = self.ctrl.state["rezContexts"]["app_B==1"]

        self.assertFalse(context_a.success)  # broken context
        self.assertTrue(context_b.success)

    def test_app_failed_independently_3(self):
        """Test app missing dependency doesn't fail whole profile"""
        util.memory_repository({
            "foo": {
                "1.0.0": {
                    "name": "foo",
                    "version": "1.0.0",
                    "requires": [
                        "~app_A",  # has missing requires
                        "~app_B",
                    ],
                },
            },
            "app_A": {
                "1": {
                    "name": "app_A",
                    "version": "1",
                    "requires": ["missing"],
                }
            },
            "app_B": {"1": {"name": "app_B", "version": "1"}},
        })
        self.ctrl_reset(["foo"])

        context_a = self.ctrl.state["rezContexts"]["app_A==1"]
        context_b = self.ctrl.state["rezContexts"]["app_B==1"]

        self.assertFalse(context_a.success)
        self.assertTrue(context_b.success)

    def test_app_failed_independently_4(self):
        """Test app missing version/variant doesn't fail whole profile"""
        util.memory_repository({
            "foo": {
                "1.0.0": {
                    "name": "foo",
                    "version": "1.0.0",
                    "requires": [
                        "~app_A==2",  # missing package
                        "~app_B",
                    ],
                },
            },
            "app_A": {"1": {"name": "app_A", "version": "1"}},
            "app_B": {"1": {"name": "app_B", "version": "1"}},
        })
        self.ctrl_reset(["foo"])

        context_a = self.ctrl.state["rezContexts"]["app_A==2"]
        context_b = self.ctrl.state["rezContexts"]["app_B==1"]

        self.assertFalse(context_a.success)
        self.assertTrue(context_b.success)

<<<<<<< HEAD
    def test_app_exclusion_filter(self):
        """Test app is available when latest version matches rez
        exclusion filter
        """
        from allzpark import allzparkconfig

        self.assertEqual(allzparkconfig.exclude_filter, "*.beta")

        util.memory_repository({
            "foo": {
                "1.0.0": {
                    "name": "foo",
                    "version": "1.0.0",
                    "requires": [
                        "~app_A-1"  # latest app_A version matches exclusion filter
                    ]
                }
            },
            "app_A": {
                "1.0.0": {
                    "name": "app_A",
                    "version": "1.0.0"
                },
                "1.0.0.beta": {
                    "name": "app_A",
                    "version": "1.0.0.beta"
                }
            }
        })
        with self.wait_signal(self.ctrl.resetted):
            self.ctrl.reset(["foo"])
        self.wait(timeout=200)
        self.assertEqual(self.ctrl.state.state, "ready")

        # App was added
        self.assertIn("app_A==1.0.0", self.ctrl.state["rezContexts"])
        context_a = self.ctrl.state["rezContexts"]["app_A==1.0.0"]
        self.assertTrue(context_a.success)

        # Latest non-beta version was chosen
        resolved_pkgs = [p for p in context_a.resolved_packages
                         if "app_A" == p.name and "1.0.0" == str(p.version)]
        assert(resolved_pkgs)
=======
    def test_app_changing_version(self):
        """Test application version can be changed in view"""
        util.memory_repository({
            "foo": {
                "1": {"name": "foo", "version": "1",
                      "requires": ["~app_A", "~app_B"]}
            },
            "app_A": {"1": {"name": "app_A", "version": "1"}},
            "app_B": {"1": {"name": "app_B", "version": "1"},
                      "2": {"name": "app_B", "version": "2"}}
        })
        self.ctrl_reset(["foo"])
        self.show_dock("app")

        apps = self.window._widgets["apps"]

        def get_version_editor(app_request):
            self.select_application(app_request)
            proxy = apps.model()
            model = proxy.sourceModel()
            index = model.findIndex(app_request, column=1)
            index = proxy.mapFromSource(index)
            apps.edit(index)

            return apps.indexWidget(index), apps.itemDelegate(index)

        editor, delegate = get_version_editor("app_A==1")
        self.assertIsNone(
            editor, "No version editing if App has only one version.")

        editor, delegate = get_version_editor("app_B==2")
        self.assertIsNotNone(
            editor, "Version should be editable if App has versions.")

        # for visual
        editor.showPopup()
        self.wait(100)
        view = editor.view()
        index = view.model().index(0, 0)
        sel_model = view.selectionModel()
        sel_model.select(index, sel_model.ClearAndSelect)
        self.wait(150)
        # change version
        editor.setCurrentIndex(0)
        delegate.commitData.emit(editor)
        self.wait(200)  # wait patch

        self.assertEqual("app_B==1", self.ctrl.state["appRequest"])

    def test_app_no_version_change_if_flattened(self):
        """No version edit if versions are flattened with allzparkconfig"""

        def applications_from_package(variant):
            # From https://allzpark.com/gui/#multiple-application-versions
            from allzpark import _rezapi as rez

            requirements = variant.requires or []
            apps = list(
                str(req)
                for req in requirements
                if req.weak
            )
            apps = [rez.PackageRequest(req.strip("~")) for req in apps]
            flattened = list()
            for request in apps:
                flattened += rez.find(
                    request.name,
                    range_=request.range,
                )
            apps = list(
                "%s==%s" % (package.name, package.version)
                for package in flattened
            )
            return apps

        # patch config
        self.patch_allzparkconfig("applications_from_package",
                                  applications_from_package)
        # start
        util.memory_repository({
            "foo": {
                "1": {"name": "foo", "version": "1",
                      "requires": ["~app_A"]}
            },
            "app_A": {"1": {"name": "app_A", "version": "1"},
                      "2": {"name": "app_A", "version": "2"}}
        })
        self.ctrl_reset(["foo"])
        self.show_dock("app")

        apps = self.window._widgets["apps"]

        def get_version_editor(app_request):
            self.select_application(app_request)
            proxy = apps.model()
            model = proxy.sourceModel()
            index = model.findIndex(app_request, column=1)
            index = proxy.mapFromSource(index)
            apps.edit(index)

            return apps.indexWidget(index), apps.itemDelegate(index)

        editor, delegate = get_version_editor("app_A==1")
        self.assertIsNone(
            editor, "No version editing if versions are flattened.")

        editor, delegate = get_version_editor("app_A==2")
        self.assertIsNone(
            editor, "No version editing if versions are flattened.")
>>>>>>> 64a77625
<|MERGE_RESOLUTION|>--- conflicted
+++ resolved
@@ -213,51 +213,6 @@
         self.assertFalse(context_a.success)
         self.assertTrue(context_b.success)
 
-<<<<<<< HEAD
-    def test_app_exclusion_filter(self):
-        """Test app is available when latest version matches rez
-        exclusion filter
-        """
-        from allzpark import allzparkconfig
-
-        self.assertEqual(allzparkconfig.exclude_filter, "*.beta")
-
-        util.memory_repository({
-            "foo": {
-                "1.0.0": {
-                    "name": "foo",
-                    "version": "1.0.0",
-                    "requires": [
-                        "~app_A-1"  # latest app_A version matches exclusion filter
-                    ]
-                }
-            },
-            "app_A": {
-                "1.0.0": {
-                    "name": "app_A",
-                    "version": "1.0.0"
-                },
-                "1.0.0.beta": {
-                    "name": "app_A",
-                    "version": "1.0.0.beta"
-                }
-            }
-        })
-        with self.wait_signal(self.ctrl.resetted):
-            self.ctrl.reset(["foo"])
-        self.wait(timeout=200)
-        self.assertEqual(self.ctrl.state.state, "ready")
-
-        # App was added
-        self.assertIn("app_A==1.0.0", self.ctrl.state["rezContexts"])
-        context_a = self.ctrl.state["rezContexts"]["app_A==1.0.0"]
-        self.assertTrue(context_a.success)
-
-        # Latest non-beta version was chosen
-        resolved_pkgs = [p for p in context_a.resolved_packages
-                         if "app_A" == p.name and "1.0.0" == str(p.version)]
-        assert(resolved_pkgs)
-=======
     def test_app_changing_version(self):
         """Test application version can be changed in view"""
         util.memory_repository({
@@ -367,4 +322,42 @@
         editor, delegate = get_version_editor("app_A==2")
         self.assertIsNone(
             editor, "No version editing if versions are flattened.")
->>>>>>> 64a77625
+
+    def test_app_exclusion_filter(self):
+        """Test app is available when latest version excluded by filter"""
+        util.memory_repository({
+            "foo": {
+                "1.0.0": {
+                    "name": "foo",
+                    "version": "1.0.0",
+                    "requires": [
+                        "~app_A-1"
+                    ]
+                }
+            },
+            "app_A": {
+                "1.0.0": {
+                    "name": "app_A",
+                    "version": "1.0.0"
+                },
+                "1.0.0.beta": {
+                    "name": "app_A",
+                    "version": "1.0.0.beta"
+                    # latest app_A version matches exclusion filter
+                }
+            }
+        })
+        self.ctrl_reset(["foo"])
+
+        self.set_preference("exclusionFilter", "*.beta")
+        self.wait(200)  # wait for reset
+
+        # App was added
+        self.assertIn("app_A==1.0.0", self.ctrl.state["rezContexts"])
+        context_a = self.ctrl.state["rezContexts"]["app_A==1.0.0"]
+        self.assertTrue(context_a.success)
+
+        # Latest non-beta version was chosen
+        resolved_pkgs = [p for p in context_a.resolved_packages
+                         if "app_A" == p.name and "1.0.0" == str(p.version)]
+        self.assertEqual(1, len(resolved_pkgs))